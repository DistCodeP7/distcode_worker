import json
import pika

# Configuration
RABBITMQ_URL = "amqp://guest:guest@localhost:5672/"
QUEUE_NAME = "jobs"

# Example Go code snippets
go_snippets = [
    'package main\nimport "fmt"\nfunc main() { fmt.Println("Hello, world!") }',
    'package main\nimport "fmt"\nfunc main() { fmt.Println(2 + 2) }',
    'package main\nimport "fmt"\nfunc main() { fmt.Println("Go worker test") }',
    'package main\nimport "math"\nimport "fmt"\nfunc main() { fmt.Println(math.Sqrt(16)) }',
    'package main\nimport "fmt"\nfunc main() { for i := 0; i < 5; i++ { fmt.Println(i) } }',
    'package main\nimport "fmt"\nfunc main() { fmt.Println(len("distcode")) }',
    'package main\nimport "fmt"\nfunc main() { var x = []int{1,2,3}; fmt.Println(x) }',
    'package main\nimport "fmt"\nfunc main() { fmt.Println("Upper:", "hello world") }',
    'package main\nimport "fmt"\nfunc main() { fmt.Println("Sum:", 10+20) }',
    'package main\nimport "fmt"\nfunc main() { fmt.Println("Bool:", true && false) }',
<<<<<<< HEAD
    'package main\nimport "fmt"\nfunc main() { fmt.Println(fib(100))}\nfunc fib(n int) int { f1:=0; f2:=1; for i := 0; i < n; i++ { f1,f2 = f2, f1+f2; fmt.Println(f1) }; return f1 }',
=======
    'package main\nimport "fmt"\nfunc main() { fmt.Println(fib(20000000))}\nfunc fib(n int) int { f1:=0; f2:=1; for i := 0; i < n; i++ { f1,f2 = f2, f1+f2 }; return f1 }',
>>>>>>> 7dca4347
]

# Connect to RabbitMQ
params = pika.URLParameters(RABBITMQ_URL)
connection = pika.BlockingConnection(params)
channel = connection.channel()

# Declare the queue (durable)
channel.queue_declare(queue=QUEUE_NAME, durable=True)

# Publish jobs
for i, code in enumerate(go_snippets, start=1):
    job = {
        "ProblemId": i,
        "Code": code,
        "UserId": 2

    }
    body = json.dumps(job)
    channel.basic_publish(
        exchange='',
        routing_key=QUEUE_NAME,
        body=body,
        properties=pika.BasicProperties(
            delivery_mode=2,  # make message persistent
        )
    )
    print(f"Inserted job {i} into the queue.")

connection.close()
print("All jobs inserted.")<|MERGE_RESOLUTION|>--- conflicted
+++ resolved
@@ -17,11 +17,8 @@
     'package main\nimport "fmt"\nfunc main() { fmt.Println("Upper:", "hello world") }',
     'package main\nimport "fmt"\nfunc main() { fmt.Println("Sum:", 10+20) }',
     'package main\nimport "fmt"\nfunc main() { fmt.Println("Bool:", true && false) }',
-<<<<<<< HEAD
-    'package main\nimport "fmt"\nfunc main() { fmt.Println(fib(100))}\nfunc fib(n int) int { f1:=0; f2:=1; for i := 0; i < n; i++ { f1,f2 = f2, f1+f2; fmt.Println(f1) }; return f1 }',
-=======
     'package main\nimport "fmt"\nfunc main() { fmt.Println(fib(20000000))}\nfunc fib(n int) int { f1:=0; f2:=1; for i := 0; i < n; i++ { f1,f2 = f2, f1+f2 }; return f1 }',
->>>>>>> 7dca4347
+
 ]
 
 # Connect to RabbitMQ
